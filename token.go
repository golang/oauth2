// Copyright 2014 The Go Authors. All rights reserved.
// Use of this source code is governed by a BSD-style
// license that can be found in the LICENSE file.

package oauth2

import (
	"context"
	"fmt"
	"net/http"
	"net/url"
	"strconv"
	"strings"
	"time"

	"golang.org/x/oauth2/internal"
)

// defaultExpiryDelta determines how earlier a token should be considered
// expired than its actual expiration time. It is used to avoid late
// expirations due to client-server time mismatches.
<<<<<<< HEAD
const expiryDelta = 10 * time.Minute
=======
const defaultExpiryDelta = 10 * time.Second
>>>>>>> 3c9c1f6d

// Token represents the credentials used to authorize
// the requests to access protected resources on the OAuth 2.0
// provider's backend.
//
// Most users of this package should not access fields of Token
// directly. They're exported mostly for use by related packages
// implementing derivative OAuth2 flows.
type Token struct {
	// AccessToken is the token that authorizes and authenticates
	// the requests.
	AccessToken string `json:"access_token"`

	// TokenType is the type of token.
	// The Type method returns either this or "Bearer", the default.
	TokenType string `json:"token_type,omitempty"`

	// RefreshToken is a token that's used by the application
	// (as opposed to the user) to refresh the access token
	// if it expires.
	RefreshToken string `json:"refresh_token,omitempty"`

	// Expiry is the optional expiration time of the access token.
	//
	// If zero, TokenSource implementations will reuse the same
	// token forever and RefreshToken or equivalent
	// mechanisms for that TokenSource will not be used.
	Expiry time.Time `json:"expiry,omitempty"`

	// raw optionally contains extra metadata from the server
	// when updating a token.
	raw interface{}

	// expiryDelta is used to calculate when a token is considered
	// expired, by subtracting from Expiry. If zero, defaultExpiryDelta
	// is used.
	expiryDelta time.Duration
}

// Type returns t.TokenType if non-empty, else "Bearer".
func (t *Token) Type() string {
	if strings.EqualFold(t.TokenType, "bearer") {
		return "Bearer"
	}
	if strings.EqualFold(t.TokenType, "mac") {
		return "MAC"
	}
	if strings.EqualFold(t.TokenType, "basic") {
		return "Basic"
	}
	if t.TokenType != "" {
		return t.TokenType
	}
	return "Bearer"
}

// SetAuthHeader sets the Authorization header to r using the access
// token in t.
//
// This method is unnecessary when using Transport or an HTTP Client
// returned by this package.
func (t *Token) SetAuthHeader(r *http.Request) {
	r.Header.Set("Authorization", t.Type()+" "+t.AccessToken)
}

// WithExtra returns a new Token that's a clone of t, but using the
// provided raw extra map. This is only intended for use by packages
// implementing derivative OAuth2 flows.
func (t *Token) WithExtra(extra interface{}) *Token {
	t2 := new(Token)
	*t2 = *t
	t2.raw = extra
	return t2
}

// Extra returns an extra field.
// Extra fields are key-value pairs returned by the server as a
// part of the token retrieval response.
func (t *Token) Extra(key string) interface{} {
	if raw, ok := t.raw.(map[string]interface{}); ok {
		return raw[key]
	}

	vals, ok := t.raw.(url.Values)
	if !ok {
		return nil
	}

	v := vals.Get(key)
	switch s := strings.TrimSpace(v); strings.Count(s, ".") {
	case 0: // Contains no "."; try to parse as int
		if i, err := strconv.ParseInt(s, 10, 64); err == nil {
			return i
		}
	case 1: // Contains a single "."; try to parse as float
		if f, err := strconv.ParseFloat(s, 64); err == nil {
			return f
		}
	}

	return v
}

// timeNow is time.Now but pulled out as a variable for tests.
var timeNow = time.Now

// expired reports whether the token is expired.
// t must be non-nil.
func (t *Token) expired() bool {
	if t.Expiry.IsZero() {
		return false
	}

	expiryDelta := defaultExpiryDelta
	if t.expiryDelta != 0 {
		expiryDelta = t.expiryDelta
	}
	return t.Expiry.Round(0).Add(-expiryDelta).Before(timeNow())
}

// Valid reports whether t is non-nil, has an AccessToken, and is not expired.
func (t *Token) Valid() bool {
	return t != nil && t.AccessToken != "" && !t.expired()
}

// tokenFromInternal maps an *internal.Token struct into
// a *Token struct.
func tokenFromInternal(t *internal.Token) *Token {
	if t == nil {
		return nil
	}
	return &Token{
		AccessToken:  t.AccessToken,
		TokenType:    t.TokenType,
		RefreshToken: t.RefreshToken,
		Expiry:       t.Expiry,
		raw:          t.Raw,
	}
}

// retrieveToken takes a *Config and uses that to retrieve an *internal.Token.
// This token is then mapped from *internal.Token into an *oauth2.Token which is returned along
// with an error..
func retrieveToken(ctx context.Context, c *Config, v url.Values) (*Token, error) {
	tk, err := internal.RetrieveToken(ctx, c.ClientID, c.ClientSecret, c.Endpoint.TokenURL, v, internal.AuthStyle(c.Endpoint.AuthStyle), c.authStyleCache.Get())
	if err != nil {
		if rErr, ok := err.(*internal.RetrieveError); ok {
			return nil, (*RetrieveError)(rErr)
		}
		return nil, err
	}
	return tokenFromInternal(tk), nil
}

// RetrieveError is the error returned when the token endpoint returns a
// non-2XX HTTP status code or populates RFC 6749's 'error' parameter.
// https://datatracker.ietf.org/doc/html/rfc6749#section-5.2
type RetrieveError struct {
	Response *http.Response
	// Body is the body that was consumed by reading Response.Body.
	// It may be truncated.
	Body []byte
	// ErrorCode is RFC 6749's 'error' parameter.
	ErrorCode string
	// ErrorDescription is RFC 6749's 'error_description' parameter.
	ErrorDescription string
	// ErrorURI is RFC 6749's 'error_uri' parameter.
	ErrorURI string
}

func (r *RetrieveError) Error() string {
	if r.ErrorCode != "" {
		s := fmt.Sprintf("oauth2: %q", r.ErrorCode)
		if r.ErrorDescription != "" {
			s += fmt.Sprintf(" %q", r.ErrorDescription)
		}
		if r.ErrorURI != "" {
			s += fmt.Sprintf(" %q", r.ErrorURI)
		}
		return s
	}
	return fmt.Sprintf("oauth2: cannot fetch token: %v\nResponse: %s", r.Response.Status, r.Body)
}<|MERGE_RESOLUTION|>--- conflicted
+++ resolved
@@ -19,11 +19,7 @@
 // defaultExpiryDelta determines how earlier a token should be considered
 // expired than its actual expiration time. It is used to avoid late
 // expirations due to client-server time mismatches.
-<<<<<<< HEAD
 const expiryDelta = 10 * time.Minute
-=======
-const defaultExpiryDelta = 10 * time.Second
->>>>>>> 3c9c1f6d
 
 // Token represents the credentials used to authorize
 // the requests to access protected resources on the OAuth 2.0
