// Copyright 2014 The oauth2 Authors. All rights reserved.
// Use of this source code is governed by a BSD-style
// license that can be found in the LICENSE file.

package oauth2

import (
	"errors"
	"io/ioutil"
	"net/http"
	"testing"
)

type mockTransport struct {
	rt func(req *http.Request) (resp *http.Response, err error)
}

func (t *mockTransport) RoundTrip(req *http.Request) (resp *http.Response, err error) {
	return t.rt(req)
}

func newTestConf() *Config {
	conf, _ := NewConfig(&Options{
		ClientID:     "CLIENT_ID",
		ClientSecret: "CLIENT_SECRET",
		RedirectURL:  "REDIRECT_URL",
		Scopes: []string{
			"scope1",
			"scope2",
		},
		Domain:         "example.com",
		AccessType:     "offline",
		ApprovalPrompt: "force",
	}, "auth-url", "token-url")
	return conf
}

func TestAuthCodeURL(t *testing.T) {
	conf := newTestConf()
<<<<<<< HEAD
	url, err := conf.AuthCodeURL("foo")
	if err != nil {
		t.Fatalf("Expected to generate an auth URL, failed with %v.", err)
	}
	if url != "auth-url?access_type=offline&approval_prompt=force&client_id=CLIENT_ID&hd=example.com&redirect_uri=REDIRECT_URL&response_type=code&scope=scope1+scope2&state=foo" {
=======
	url := conf.AuthCodeURL("foo")
	if url != "auth-url?access_type=offline&approval_prompt=force&client_id=CLIENT_ID&redirect_uri=REDIRECT_URL&response_type=code&scope=scope1+scope2&state=foo" {
>>>>>>> 067c73f7
		t.Fatalf("Generated auth URL is not the expected. Found %v.", url)
	}
}

func TestExchangePayload(t *testing.T) {
	oldDefaultTransport := http.DefaultTransport
	defer func() {
		http.DefaultTransport = oldDefaultTransport
	}()

	conf := newTestConf()
	http.DefaultTransport = &mockTransport{
		rt: func(req *http.Request) (resp *http.Response, err error) {
			headerContentType := req.Header.Get("Content-Type")
			if headerContentType != "application/x-www-form-urlencoded" {
				t.Fatalf("Content-Type header is expected to be application/x-www-form-urlencoded, %v found.", headerContentType)
			}
			body, _ := ioutil.ReadAll(req.Body)
			if string(body) != "client_id=CLIENT_ID&client_secret=CLIENT_SECRET&code=exchange-code&grant_type=authorization_code&redirect_uri=REDIRECT_URL&scope=scope1+scope2" {
				t.Fatalf("Exchange payload is found to be %v", string(body))
			}
			return nil, errors.New("no response")
		},
	}
	conf.exchange("exchange-code")
}

func TestExchangingTransport(t *testing.T) {
	oldDefaultTransport := http.DefaultTransport
	defer func() {
		http.DefaultTransport = oldDefaultTransport
	}()

	conf := newTestConf()
	http.DefaultTransport = &mockTransport{
		rt: func(req *http.Request) (resp *http.Response, err error) {
			if req.URL.RequestURI() != "token-url" {
				t.Fatalf("NewTransportWithCode should have exchanged the code, but it didn't.")
			}
			return nil, errors.New("no response")
		},
	}
	conf.NewTransportWithCode("exchange-code")
}

func TestFetchWithNoRedirect(t *testing.T) {
	fetcher := newTestConf()
	_, err := fetcher.FetchToken(&Token{})
	if err == nil {
		t.Fatalf("Fetch should return an error if no refresh token is set")
	}
}<|MERGE_RESOLUTION|>--- conflicted
+++ resolved
@@ -37,16 +37,8 @@
 
 func TestAuthCodeURL(t *testing.T) {
 	conf := newTestConf()
-<<<<<<< HEAD
-	url, err := conf.AuthCodeURL("foo")
-	if err != nil {
-		t.Fatalf("Expected to generate an auth URL, failed with %v.", err)
-	}
+	url := conf.AuthCodeURL("foo")
 	if url != "auth-url?access_type=offline&approval_prompt=force&client_id=CLIENT_ID&hd=example.com&redirect_uri=REDIRECT_URL&response_type=code&scope=scope1+scope2&state=foo" {
-=======
-	url := conf.AuthCodeURL("foo")
-	if url != "auth-url?access_type=offline&approval_prompt=force&client_id=CLIENT_ID&redirect_uri=REDIRECT_URL&response_type=code&scope=scope1+scope2&state=foo" {
->>>>>>> 067c73f7
 		t.Fatalf("Generated auth URL is not the expected. Found %v.", url)
 	}
 }
