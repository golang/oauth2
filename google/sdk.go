--- conflicted
+++ resolved
@@ -5,12 +5,8 @@
 package google
 
 import (
-<<<<<<< HEAD
 	"bytes"
-=======
-	"bufio"
 	"context"
->>>>>>> d668ce99
 	"encoding/json"
 	"fmt"
 	"net/http"
