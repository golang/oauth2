// Copyright 2021 The Go Authors. All rights reserved.
// Use of this source code is governed by a BSD-style
// license that can be found in the LICENSE file.

package externalaccount

import (
	"context"
	"encoding/json"
	"fmt"
	"net/http"
	"net/http/httptest"
	neturl "net/url"
	"reflect"
	"strings"
	"testing"
	"time"
)

var defaultTime = time.Date(2011, 9, 9, 23, 36, 0, 0, time.UTC)
var secondDefaultTime = time.Date(2020, 8, 11, 6, 55, 22, 0, time.UTC)

type validateHeaders func(r *http.Request)

func setTime(testTime time.Time) func() time.Time {
	return func() time.Time {
		return testTime
	}
}

func setEnvironment(env map[string]string) func(string) string {
	return func(key string) string {
		return env[key]
	}
}

var defaultRequestSigner = &awsRequestSigner{
	RegionName: "us-east-1",
	AwsSecurityCredentials: awsSecurityCredentials{
		AccessKeyID:     "AKIDEXAMPLE",
		SecretAccessKey: "wJalrXUtnFEMI/K7MDENG+bPxRfiCYEXAMPLEKEY",
	},
}

const (
	accessKeyID     = "ASIARD4OQDT6A77FR3CL"
	secretAccessKey = "Y8AfSaucF37G4PpvfguKZ3/l7Id4uocLXxX0+VTx"
	securityToken   = "IQoJb3JpZ2luX2VjEIz//////////wEaCXVzLWVhc3QtMiJGMEQCIH7MHX/Oy/OB8OlLQa9GrqU1B914+iMikqWQW7vPCKlgAiA/Lsv8Jcafn14owfxXn95FURZNKaaphj0ykpmS+Ki+CSq0AwhlEAAaDDA3NzA3MTM5MTk5NiIMx9sAeP1ovlMTMKLjKpEDwuJQg41/QUKx0laTZYjPlQvjwSqS3OB9P1KAXPWSLkliVMMqaHqelvMF/WO/glv3KwuTfQsavRNs3v5pcSEm4SPO3l7mCs7KrQUHwGP0neZhIKxEXy+Ls//1C/Bqt53NL+LSbaGv6RPHaX82laz2qElphg95aVLdYgIFY6JWV5fzyjgnhz0DQmy62/Vi8pNcM2/VnxeCQ8CC8dRDSt52ry2v+nc77vstuI9xV5k8mPtnaPoJDRANh0bjwY5Sdwkbp+mGRUJBAQRlNgHUJusefXQgVKBCiyJY4w3Csd8Bgj9IyDV+Azuy1jQqfFZWgP68LSz5bURyIjlWDQunO82stZ0BgplKKAa/KJHBPCp8Qi6i99uy7qh76FQAqgVTsnDuU6fGpHDcsDSGoCls2HgZjZFPeOj8mmRhFk1Xqvkbjuz8V1cJk54d3gIJvQt8gD2D6yJQZecnuGWd5K2e2HohvCc8Fc9kBl1300nUJPV+k4tr/A5R/0QfEKOZL1/k5lf1g9CREnrM8LVkGxCgdYMxLQow1uTL+QU67AHRRSp5PhhGX4Rek+01vdYSnJCMaPhSEgcLqDlQkhk6MPsyT91QMXcWmyO+cAZwUPwnRamFepuP4K8k2KVXs/LIJHLELwAZ0ekyaS7CptgOqS7uaSTFG3U+vzFZLEnGvWQ7y9IPNQZ+Dffgh4p3vF4J68y9049sI6Sr5d5wbKkcbm8hdCDHZcv4lnqohquPirLiFQ3q7B17V9krMPu3mz1cg4Ekgcrn/E09NTsxAqD8NcZ7C7ECom9r+X3zkDOxaajW6hu3Az8hGlyylDaMiFfRbBJpTIlxp7jfa7CxikNgNtEKLH9iCzvuSg2vhA=="
)

var requestSignerWithToken = &awsRequestSigner{
	RegionName: "us-east-2",
	AwsSecurityCredentials: awsSecurityCredentials{
		AccessKeyID:     accessKeyID,
		SecretAccessKey: secretAccessKey,
		SecurityToken:   securityToken,
	},
}

func setDefaultTime(req *http.Request) {
	// Don't use time.Format for this
	// Our output signature expects this to be a Monday, even though Sept 9, 2011 is a Friday
	req.Header.Add("date", "Mon, 09 Sep 2011 23:36:00 GMT")
}

func testRequestSigner(t *testing.T, rs *awsRequestSigner, input, expectedOutput *http.Request) {
	t.Helper()

	err := rs.SignRequest(input)
	if err != nil {
		t.Errorf("unexpected error: %q", err.Error())
	}

	if got, want := input.URL.String(), expectedOutput.URL.String(); !reflect.DeepEqual(got, want) {
		t.Errorf("url = %q, want %q", got, want)
	}
	if got, want := input.Method, expectedOutput.Method; !reflect.DeepEqual(got, want) {
		t.Errorf("method = %q, want %q", got, want)
	}
	for header := range expectedOutput.Header {
		if got, want := input.Header[header], expectedOutput.Header[header]; !reflect.DeepEqual(got, want) {
			t.Errorf("header[%q] = %q, want %q", header, got, want)
		}
	}
}

func TestAWSv4Signature_GetRequest(t *testing.T) {
	input, _ := http.NewRequest("GET", "https://host.foo.com", nil)
	setDefaultTime(input)

	output, _ := http.NewRequest("GET", "https://host.foo.com", nil)
	output.Header = http.Header{
		"Host":          []string{"host.foo.com"},
		"Date":          []string{"Mon, 09 Sep 2011 23:36:00 GMT"},
		"Authorization": []string{"AWS4-HMAC-SHA256 Credential=AKIDEXAMPLE/20110909/us-east-1/host/aws4_request, SignedHeaders=date;host, Signature=b27ccfbfa7df52a200ff74193ca6e32d4b48b8856fab7ebf1c595d0670a7e470"},
	}

	oldNow := now
	defer func() { now = oldNow }()
	now = setTime(defaultTime)

	testRequestSigner(t, defaultRequestSigner, input, output)
}

func TestAWSv4Signature_GetRequestWithRelativePath(t *testing.T) {
	input, _ := http.NewRequest("GET", "https://host.foo.com/foo/bar/../..", nil)
	setDefaultTime(input)

	output, _ := http.NewRequest("GET", "https://host.foo.com/foo/bar/../..", nil)
	output.Header = http.Header{
		"Host":          []string{"host.foo.com"},
		"Date":          []string{"Mon, 09 Sep 2011 23:36:00 GMT"},
		"Authorization": []string{"AWS4-HMAC-SHA256 Credential=AKIDEXAMPLE/20110909/us-east-1/host/aws4_request, SignedHeaders=date;host, Signature=b27ccfbfa7df52a200ff74193ca6e32d4b48b8856fab7ebf1c595d0670a7e470"},
	}

	oldNow := now
	defer func() { now = oldNow }()
	now = setTime(defaultTime)

	testRequestSigner(t, defaultRequestSigner, input, output)
}

func TestAWSv4Signature_GetRequestWithDotPath(t *testing.T) {
	input, _ := http.NewRequest("GET", "https://host.foo.com/./", nil)
	setDefaultTime(input)

	output, _ := http.NewRequest("GET", "https://host.foo.com/./", nil)
	output.Header = http.Header{
		"Host":          []string{"host.foo.com"},
		"Date":          []string{"Mon, 09 Sep 2011 23:36:00 GMT"},
		"Authorization": []string{"AWS4-HMAC-SHA256 Credential=AKIDEXAMPLE/20110909/us-east-1/host/aws4_request, SignedHeaders=date;host, Signature=b27ccfbfa7df52a200ff74193ca6e32d4b48b8856fab7ebf1c595d0670a7e470"},
	}

	oldNow := now
	defer func() { now = oldNow }()
	now = setTime(defaultTime)

	testRequestSigner(t, defaultRequestSigner, input, output)
}

func TestAWSv4Signature_GetRequestWithPointlessDotPath(t *testing.T) {
	input, _ := http.NewRequest("GET", "https://host.foo.com/./foo", nil)
	setDefaultTime(input)

	output, _ := http.NewRequest("GET", "https://host.foo.com/./foo", nil)
	output.Header = http.Header{
		"Host":          []string{"host.foo.com"},
		"Date":          []string{"Mon, 09 Sep 2011 23:36:00 GMT"},
		"Authorization": []string{"AWS4-HMAC-SHA256 Credential=AKIDEXAMPLE/20110909/us-east-1/host/aws4_request, SignedHeaders=date;host, Signature=910e4d6c9abafaf87898e1eb4c929135782ea25bb0279703146455745391e63a"},
	}

	oldNow := now
	defer func() { now = oldNow }()
	now = setTime(defaultTime)

	testRequestSigner(t, defaultRequestSigner, input, output)
}

func TestAWSv4Signature_GetRequestWithUtf8Path(t *testing.T) {
	input, _ := http.NewRequest("GET", "https://host.foo.com/%E1%88%B4", nil)
	setDefaultTime(input)

	output, _ := http.NewRequest("GET", "https://host.foo.com/%E1%88%B4", nil)
	output.Header = http.Header{
		"Host":          []string{"host.foo.com"},
		"Date":          []string{"Mon, 09 Sep 2011 23:36:00 GMT"},
		"Authorization": []string{"AWS4-HMAC-SHA256 Credential=AKIDEXAMPLE/20110909/us-east-1/host/aws4_request, SignedHeaders=date;host, Signature=8d6634c189aa8c75c2e51e106b6b5121bed103fdb351f7d7d4381c738823af74"},
	}

	oldNow := now
	defer func() { now = oldNow }()
	now = setTime(defaultTime)

	testRequestSigner(t, defaultRequestSigner, input, output)
}

func TestAWSv4Signature_GetRequestWithDuplicateQuery(t *testing.T) {
	input, _ := http.NewRequest("GET", "https://host.foo.com/?foo=Zoo&foo=aha", nil)
	setDefaultTime(input)

	output, _ := http.NewRequest("GET", "https://host.foo.com/?foo=Zoo&foo=aha", nil)
	output.Header = http.Header{
		"Host":          []string{"host.foo.com"},
		"Date":          []string{"Mon, 09 Sep 2011 23:36:00 GMT"},
		"Authorization": []string{"AWS4-HMAC-SHA256 Credential=AKIDEXAMPLE/20110909/us-east-1/host/aws4_request, SignedHeaders=date;host, Signature=be7148d34ebccdc6423b19085378aa0bee970bdc61d144bd1a8c48c33079ab09"},
	}

	oldNow := now
	defer func() { now = oldNow }()
	now = setTime(defaultTime)

	testRequestSigner(t, defaultRequestSigner, input, output)
}

func TestAWSv4Signature_GetRequestWithMisorderedQuery(t *testing.T) {
	input, _ := http.NewRequest("GET", "https://host.foo.com/?foo=b&foo=a", nil)
	setDefaultTime(input)

	output, _ := http.NewRequest("GET", "https://host.foo.com/?foo=b&foo=a", nil)
	output.Header = http.Header{
		"Host":          []string{"host.foo.com"},
		"Date":          []string{"Mon, 09 Sep 2011 23:36:00 GMT"},
		"Authorization": []string{"AWS4-HMAC-SHA256 Credential=AKIDEXAMPLE/20110909/us-east-1/host/aws4_request, SignedHeaders=date;host, Signature=feb926e49e382bec75c9d7dcb2a1b6dc8aa50ca43c25d2bc51143768c0875acc"},
	}

	oldNow := now
	defer func() { now = oldNow }()
	now = setTime(defaultTime)

	testRequestSigner(t, defaultRequestSigner, input, output)
}

func TestAWSv4Signature_GetRequestWithUtf8Query(t *testing.T) {
	input, _ := http.NewRequest("GET", "https://host.foo.com/?ሴ=bar", nil)
	setDefaultTime(input)

	output, _ := http.NewRequest("GET", "https://host.foo.com/?ሴ=bar", nil)
	output.Header = http.Header{
		"Host":          []string{"host.foo.com"},
		"Date":          []string{"Mon, 09 Sep 2011 23:36:00 GMT"},
		"Authorization": []string{"AWS4-HMAC-SHA256 Credential=AKIDEXAMPLE/20110909/us-east-1/host/aws4_request, SignedHeaders=date;host, Signature=6fb359e9a05394cc7074e0feb42573a2601abc0c869a953e8c5c12e4e01f1a8c"},
	}

	oldNow := now
	defer func() { now = oldNow }()
	now = setTime(defaultTime)

	testRequestSigner(t, defaultRequestSigner, input, output)
}

func TestAWSv4Signature_PostRequest(t *testing.T) {
	input, _ := http.NewRequest("POST", "https://host.foo.com/", nil)
	setDefaultTime(input)
	input.Header.Add("ZOO", "zoobar")

	output, _ := http.NewRequest("POST", "https://host.foo.com/", nil)
	output.Header = http.Header{
		"Host":          []string{"host.foo.com"},
		"Date":          []string{"Mon, 09 Sep 2011 23:36:00 GMT"},
		"Authorization": []string{"AWS4-HMAC-SHA256 Credential=AKIDEXAMPLE/20110909/us-east-1/host/aws4_request, SignedHeaders=date;host;zoo, Signature=b7a95a52518abbca0964a999a880429ab734f35ebbf1235bd79a5de87756dc4a"},
		"Zoo":           []string{"zoobar"},
	}

	oldNow := now
	defer func() { now = oldNow }()
	now = setTime(defaultTime)

	testRequestSigner(t, defaultRequestSigner, input, output)
}

func TestAWSv4Signature_PostRequestWithCapitalizedHeaderValue(t *testing.T) {
	input, _ := http.NewRequest("POST", "https://host.foo.com/", nil)
	setDefaultTime(input)
	input.Header.Add("zoo", "ZOOBAR")

	output, _ := http.NewRequest("POST", "https://host.foo.com/", nil)
	output.Header = http.Header{
		"Host":          []string{"host.foo.com"},
		"Date":          []string{"Mon, 09 Sep 2011 23:36:00 GMT"},
		"Authorization": []string{"AWS4-HMAC-SHA256 Credential=AKIDEXAMPLE/20110909/us-east-1/host/aws4_request, SignedHeaders=date;host;zoo, Signature=273313af9d0c265c531e11db70bbd653f3ba074c1009239e8559d3987039cad7"},
		"Zoo":           []string{"ZOOBAR"},
	}

	oldNow := now
	defer func() { now = oldNow }()
	now = setTime(defaultTime)

	testRequestSigner(t, defaultRequestSigner, input, output)
}

func TestAWSv4Signature_PostRequestPhfft(t *testing.T) {
	input, _ := http.NewRequest("POST", "https://host.foo.com/", nil)
	setDefaultTime(input)
	input.Header.Add("p", "phfft")

	output, _ := http.NewRequest("POST", "https://host.foo.com/", nil)
	output.Header = http.Header{
		"Host":          []string{"host.foo.com"},
		"Date":          []string{"Mon, 09 Sep 2011 23:36:00 GMT"},
		"Authorization": []string{"AWS4-HMAC-SHA256 Credential=AKIDEXAMPLE/20110909/us-east-1/host/aws4_request, SignedHeaders=date;host;p, Signature=debf546796015d6f6ded8626f5ce98597c33b47b9164cf6b17b4642036fcb592"},
		"P":             []string{"phfft"},
	}

	oldNow := now
	defer func() { now = oldNow }()
	now = setTime(defaultTime)

	testRequestSigner(t, defaultRequestSigner, input, output)
}

func TestAWSv4Signature_PostRequestWithBody(t *testing.T) {
	input, _ := http.NewRequest("POST", "https://host.foo.com/", strings.NewReader("foo=bar"))
	setDefaultTime(input)
	input.Header.Add("Content-Type", "application/x-www-form-urlencoded")

	output, _ := http.NewRequest("POST", "https://host.foo.com/", nil)
	output.Header = http.Header{
		"Host":          []string{"host.foo.com"},
		"Date":          []string{"Mon, 09 Sep 2011 23:36:00 GMT"},
		"Content-Type":  []string{"application/x-www-form-urlencoded"},
		"Authorization": []string{"AWS4-HMAC-SHA256 Credential=AKIDEXAMPLE/20110909/us-east-1/host/aws4_request, SignedHeaders=content-type;date;host, Signature=5a15b22cf462f047318703b92e6f4f38884e4a7ab7b1d6426ca46a8bd1c26cbc"},
	}

	oldNow := now
	defer func() { now = oldNow }()
	now = setTime(defaultTime)

	testRequestSigner(t, defaultRequestSigner, input, output)
}

func TestAWSv4Signature_PostRequestWithQueryString(t *testing.T) {
	input, _ := http.NewRequest("POST", "https://host.foo.com/?foo=bar", nil)
	setDefaultTime(input)

	output, _ := http.NewRequest("POST", "https://host.foo.com/?foo=bar", nil)
	output.Header = http.Header{
		"Host":          []string{"host.foo.com"},
		"Date":          []string{"Mon, 09 Sep 2011 23:36:00 GMT"},
		"Authorization": []string{"AWS4-HMAC-SHA256 Credential=AKIDEXAMPLE/20110909/us-east-1/host/aws4_request, SignedHeaders=date;host, Signature=b6e3b79003ce0743a491606ba1035a804593b0efb1e20a11cba83f8c25a57a92"},
	}

	oldNow := now
	defer func() { now = oldNow }()
	now = setTime(defaultTime)

	testRequestSigner(t, defaultRequestSigner, input, output)
}

func TestAWSv4Signature_GetRequestWithSecurityToken(t *testing.T) {
	input, _ := http.NewRequest("GET", "https://ec2.us-east-2.amazonaws.com?Action=DescribeRegions&Version=2013-10-15", nil)

	output, _ := http.NewRequest("GET", "https://ec2.us-east-2.amazonaws.com?Action=DescribeRegions&Version=2013-10-15", nil)
	output.Header = http.Header{
		"Host":                 []string{"ec2.us-east-2.amazonaws.com"},
		"Authorization":        []string{"AWS4-HMAC-SHA256 Credential=" + accessKeyID + "/20200811/us-east-2/ec2/aws4_request, SignedHeaders=host;x-amz-date;x-amz-security-token, Signature=631ea80cddfaa545fdadb120dc92c9f18166e38a5c47b50fab9fce476e022855"},
		"X-Amz-Date":           []string{"20200811T065522Z"},
		"X-Amz-Security-Token": []string{securityToken},
	}

	oldNow := now
	defer func() { now = oldNow }()
	now = setTime(secondDefaultTime)

	testRequestSigner(t, requestSignerWithToken, input, output)
}

func TestAWSv4Signature_PostRequestWithSecurityToken(t *testing.T) {
	input, _ := http.NewRequest("POST", "https://sts.us-east-2.amazonaws.com?Action=GetCallerIdentity&Version=2011-06-15", nil)

	output, _ := http.NewRequest("POST", "https://sts.us-east-2.amazonaws.com?Action=GetCallerIdentity&Version=2011-06-15", nil)
	output.Header = http.Header{
		"Authorization":        []string{"AWS4-HMAC-SHA256 Credential=" + accessKeyID + "/20200811/us-east-2/sts/aws4_request, SignedHeaders=host;x-amz-date;x-amz-security-token, Signature=73452984e4a880ffdc5c392355733ec3f5ba310d5e0609a89244440cadfe7a7a"},
		"Host":                 []string{"sts.us-east-2.amazonaws.com"},
		"X-Amz-Date":           []string{"20200811T065522Z"},
		"X-Amz-Security-Token": []string{securityToken},
	}

	oldNow := now
	defer func() { now = oldNow }()
	now = setTime(secondDefaultTime)

	testRequestSigner(t, requestSignerWithToken, input, output)
}

func TestAWSv4Signature_PostRequestWithSecurityTokenAndAdditionalHeaders(t *testing.T) {
	requestParams := "{\"KeySchema\":[{\"KeyType\":\"HASH\",\"AttributeName\":\"Id\"}],\"TableName\":\"TestTable\",\"AttributeDefinitions\":[{\"AttributeName\":\"Id\",\"AttributeType\":\"S\"}],\"ProvisionedThroughput\":{\"WriteCapacityUnits\":5,\"ReadCapacityUnits\":5}}"
	input, _ := http.NewRequest("POST", "https://dynamodb.us-east-2.amazonaws.com/", strings.NewReader(requestParams))
	input.Header.Add("Content-Type", "application/x-amz-json-1.0")
	input.Header.Add("x-amz-target", "DynamoDB_20120810.CreateTable")

	output, _ := http.NewRequest("POST", "https://dynamodb.us-east-2.amazonaws.com/", strings.NewReader(requestParams))
	output.Header = http.Header{
		"Authorization":        []string{"AWS4-HMAC-SHA256 Credential=" + accessKeyID + "/20200811/us-east-2/dynamodb/aws4_request, SignedHeaders=content-type;host;x-amz-date;x-amz-security-token;x-amz-target, Signature=fdaa5b9cc9c86b80fe61eaf504141c0b3523780349120f2bd8145448456e0385"},
		"Host":                 []string{"dynamodb.us-east-2.amazonaws.com"},
		"X-Amz-Date":           []string{"20200811T065522Z"},
		"Content-Type":         []string{"application/x-amz-json-1.0"},
		"X-Amz-Target":         []string{"DynamoDB_20120810.CreateTable"},
		"X-Amz-Security-Token": []string{securityToken},
	}

	oldNow := now
	defer func() { now = oldNow }()
	now = setTime(secondDefaultTime)

	testRequestSigner(t, requestSignerWithToken, input, output)
}

func TestAWSv4Signature_PostRequestWithAmzDateButNoSecurityToken(t *testing.T) {
	var requestSigner = &awsRequestSigner{
		RegionName: "us-east-2",
		AwsSecurityCredentials: awsSecurityCredentials{
			AccessKeyID:     accessKeyID,
			SecretAccessKey: secretAccessKey,
		},
	}

	input, _ := http.NewRequest("POST", "https://sts.us-east-2.amazonaws.com?Action=GetCallerIdentity&Version=2011-06-15", nil)

	output, _ := http.NewRequest("POST", "https://sts.us-east-2.amazonaws.com?Action=GetCallerIdentity&Version=2011-06-15", nil)
	output.Header = http.Header{
		"Authorization": []string{"AWS4-HMAC-SHA256 Credential=" + accessKeyID + "/20200811/us-east-2/sts/aws4_request, SignedHeaders=host;x-amz-date, Signature=d095ba304919cd0d5570ba8a3787884ee78b860f268ed040ba23831d55536d56"},
		"Host":          []string{"sts.us-east-2.amazonaws.com"},
		"X-Amz-Date":    []string{"20200811T065522Z"},
	}

	oldNow := now
	defer func() { now = oldNow }()
	now = setTime(secondDefaultTime)

	testRequestSigner(t, requestSigner, input, output)
}

type testAwsServer struct {
	url                         string
	securityCredentialURL       string
	regionURL                   string
	regionalCredVerificationURL string
	imdsv2SessionTokenUrl       string

	Credentials map[string]string

	WriteRolename            func(http.ResponseWriter, *http.Request)
	WriteSecurityCredentials func(http.ResponseWriter, *http.Request)
	WriteRegion              func(http.ResponseWriter, *http.Request)
	WriteIMDSv2SessionToken  func(http.ResponseWriter, *http.Request)
}

func createAwsTestServer(url, regionURL, regionalCredVerificationURL, imdsv2SessionTokenUrl string, rolename, region string, credentials map[string]string, imdsv2SessionToken string, validateHeaders validateHeaders) *testAwsServer {
	server := &testAwsServer{
		url:                         url,
		securityCredentialURL:       fmt.Sprintf("%s/%s", url, rolename),
		regionURL:                   regionURL,
		regionalCredVerificationURL: regionalCredVerificationURL,
		imdsv2SessionTokenUrl:       imdsv2SessionTokenUrl,
		Credentials:                 credentials,
		WriteRolename: func(w http.ResponseWriter, r *http.Request) {
			validateHeaders(r)
			w.Write([]byte(rolename))
		},
		WriteRegion: func(w http.ResponseWriter, r *http.Request) {
			validateHeaders(r)
			w.Write([]byte(region))
		},
		WriteIMDSv2SessionToken: func(w http.ResponseWriter, r *http.Request) {
			validateHeaders(r)
			w.Write([]byte(imdsv2SessionToken))
		},
	}

	server.WriteSecurityCredentials = func(w http.ResponseWriter, r *http.Request) {
		validateHeaders(r)
		jsonCredentials, _ := json.Marshal(server.Credentials)
		w.Write(jsonCredentials)
	}

	return server
}

func createDefaultAwsTestServer() *testAwsServer {
	return createAwsTestServer(
		"/latest/meta-data/iam/security-credentials",
		"/latest/meta-data/placement/availability-zone",
		"https://sts.{region}.amazonaws.com?Action=GetCallerIdentity&Version=2011-06-15",
		"",
		"gcp-aws-role",
		"us-east-2b",
		map[string]string{
			"SecretAccessKey": secretAccessKey,
			"AccessKeyId":     accessKeyID,
			"Token":           securityToken,
		},
		"",
		noHeaderValidation,
	)
}

func createDefaultAwsTestServerWithImdsv2(t *testing.T) *testAwsServer {
	validateSessionTokenHeaders := func(r *http.Request) {
		if r.URL.Path == "/latest/api/token" {
			headerValue := r.Header.Get(awsIMDSv2SessionTtlHeader)
			if headerValue != awsIMDSv2SessionTtl {
				t.Errorf("%q = \n%q\n want \n%q", awsIMDSv2SessionTtlHeader, headerValue, awsIMDSv2SessionTtl)
			}
		} else {
			headerValue := r.Header.Get(awsIMDSv2SessionTokenHeader)
			if headerValue != "sessiontoken" {
				t.Errorf("%q = \n%q\n want \n%q", awsIMDSv2SessionTokenHeader, headerValue, "sessiontoken")
			}
		}
	}

	return createAwsTestServer(
		"/latest/meta-data/iam/security-credentials",
		"/latest/meta-data/placement/availability-zone",
		"https://sts.{region}.amazonaws.com?Action=GetCallerIdentity&Version=2011-06-15",
		"/latest/api/token",
		"gcp-aws-role",
		"us-east-2b",
		map[string]string{
			"SecretAccessKey": secretAccessKey,
			"AccessKeyId":     accessKeyID,
			"Token":           securityToken,
		},
		"sessiontoken",
		validateSessionTokenHeaders,
	)
}

func (server *testAwsServer) ServeHTTP(w http.ResponseWriter, r *http.Request) {
	switch p := r.URL.Path; p {
	case server.url:
		server.WriteRolename(w, r)
	case server.securityCredentialURL:
		server.WriteSecurityCredentials(w, r)
	case server.regionURL:
		server.WriteRegion(w, r)
	case server.imdsv2SessionTokenUrl:
		server.WriteIMDSv2SessionToken(w, r)
	}
}

func notFound(w http.ResponseWriter, r *http.Request) {
	w.WriteHeader(404)
	w.Write([]byte("Not Found"))
}

func noHeaderValidation(r *http.Request) {}

func (server *testAwsServer) getCredentialSource(url string) CredentialSource {
	return CredentialSource{
		EnvironmentID:               "aws1",
		URL:                         url + server.url,
		RegionURL:                   url + server.regionURL,
		RegionalCredVerificationURL: server.regionalCredVerificationURL,
		IMDSv2SessionTokenURL:       url + server.imdsv2SessionTokenUrl,
	}
}

func getExpectedSubjectToken(url, region, accessKeyID, secretAccessKey, securityToken string) string {
	req, _ := http.NewRequest("POST", url, nil)
	req.Header.Add("x-goog-cloud-target-resource", testFileConfig.Audience)
	signer := &awsRequestSigner{
		RegionName: region,
		AwsSecurityCredentials: awsSecurityCredentials{
			AccessKeyID:     accessKeyID,
			SecretAccessKey: secretAccessKey,
			SecurityToken:   securityToken,
		},
	}
	signer.SignRequest(req)

	result := awsRequest{
		URL:    url,
		Method: "POST",
		Headers: []awsRequestHeader{
			{
				Key:   "Authorization",
				Value: req.Header.Get("Authorization"),
			}, {
				Key:   "Host",
				Value: req.Header.Get("Host"),
			}, {
				Key:   "X-Amz-Date",
				Value: req.Header.Get("X-Amz-Date"),
			},
		},
	}

	if securityToken != "" {
		result.Headers = append(result.Headers, awsRequestHeader{
			Key:   "X-Amz-Security-Token",
			Value: securityToken,
		})
	}

	result.Headers = append(result.Headers, awsRequestHeader{
		Key:   "X-Goog-Cloud-Target-Resource",
		Value: testFileConfig.Audience,
	})

	str, _ := json.Marshal(result)
	return neturl.QueryEscape(string(str))
}

func TestAWSCredential_BasicRequest(t *testing.T) {
	server := createDefaultAwsTestServer()
	ts := httptest.NewServer(server)

	tfc := testFileConfig
	tfc.CredentialSource = server.getCredentialSource(ts.URL)

	oldGetenv := getenv
	oldNow := now
	defer func() {
		getenv = oldGetenv
		now = oldNow
	}()
	getenv = setEnvironment(map[string]string{})
	now = setTime(defaultTime)

	base, err := tfc.parse(context.Background())
	if err != nil {
		t.Fatalf("parse() failed %v", err)
	}

	out, err := base.subjectToken()
	if err != nil {
		t.Fatalf("retrieveSubjectToken() failed: %v", err)
	}

	expected := getExpectedSubjectToken(
		"https://sts.us-east-2.amazonaws.com?Action=GetCallerIdentity&Version=2011-06-15",
		"us-east-2",
		accessKeyID,
		secretAccessKey,
		securityToken,
	)

	if got, want := out, expected; !reflect.DeepEqual(got, want) {
		t.Errorf("subjectToken = \n%q\n want \n%q", got, want)
	}
}

func TestAWSCredential_IMDSv2(t *testing.T) {
	server := createDefaultAwsTestServerWithImdsv2(t)
	ts := httptest.NewServer(server)

	tfc := testFileConfig
	tfc.CredentialSource = server.getCredentialSource(ts.URL)

	oldGetenv := getenv
	oldNow := now
	defer func() {
		getenv = oldGetenv
		now = oldNow
	}()
	getenv = setEnvironment(map[string]string{})
	now = setTime(defaultTime)

	base, err := tfc.parse(context.Background())
	if err != nil {
		t.Fatalf("parse() failed %v", err)
	}

	out, err := base.subjectToken()
	if err != nil {
		t.Fatalf("retrieveSubjectToken() failed: %v", err)
	}

	expected := getExpectedSubjectToken(
		"https://sts.us-east-2.amazonaws.com?Action=GetCallerIdentity&Version=2011-06-15",
		"us-east-2",
		accessKeyID,
		secretAccessKey,
		securityToken,
	)

	if got, want := out, expected; !reflect.DeepEqual(got, want) {
		t.Errorf("subjectToken = \n%q\n want \n%q", got, want)
	}
}

func TestAWSCredential_BasicRequestWithoutSecurityToken(t *testing.T) {
	server := createDefaultAwsTestServer()
	ts := httptest.NewServer(server)
	delete(server.Credentials, "Token")

	tfc := testFileConfig
	tfc.CredentialSource = server.getCredentialSource(ts.URL)

	oldGetenv := getenv
	oldNow := now
	defer func() {
		getenv = oldGetenv
		now = oldNow
	}()
	getenv = setEnvironment(map[string]string{})
	now = setTime(defaultTime)

	base, err := tfc.parse(context.Background())
	if err != nil {
		t.Fatalf("parse() failed %v", err)
	}

	out, err := base.subjectToken()
	if err != nil {
		t.Fatalf("retrieveSubjectToken() failed: %v", err)
	}

	expected := getExpectedSubjectToken(
		"https://sts.us-east-2.amazonaws.com?Action=GetCallerIdentity&Version=2011-06-15",
		"us-east-2",
		accessKeyID,
		secretAccessKey,
		"",
	)

	if got, want := out, expected; !reflect.DeepEqual(got, want) {
		t.Errorf("subjectToken = \n%q\n want \n%q", got, want)
	}
}

func TestAWSCredential_BasicRequestWithEnv(t *testing.T) {
	server := createDefaultAwsTestServer()
	ts := httptest.NewServer(server)

	tfc := testFileConfig
	tfc.CredentialSource = server.getCredentialSource(ts.URL)

	oldGetenv := getenv
	oldNow := now
	defer func() {
		getenv = oldGetenv
		now = oldNow
	}()
	getenv = setEnvironment(map[string]string{
		"AWS_ACCESS_KEY_ID":     "AKIDEXAMPLE",
		"AWS_SECRET_ACCESS_KEY": "wJalrXUtnFEMI/K7MDENG+bPxRfiCYEXAMPLEKEY",
		"AWS_REGION":            "us-west-1",
	})
	now = setTime(defaultTime)

	base, err := tfc.parse(context.Background())
	if err != nil {
		t.Fatalf("parse() failed %v", err)
	}

	out, err := base.subjectToken()
	if err != nil {
		t.Fatalf("retrieveSubjectToken() failed: %v", err)
	}

	expected := getExpectedSubjectToken(
		"https://sts.us-west-1.amazonaws.com?Action=GetCallerIdentity&Version=2011-06-15",
		"us-west-1",
		"AKIDEXAMPLE",
		"wJalrXUtnFEMI/K7MDENG+bPxRfiCYEXAMPLEKEY",
		"",
	)

	if got, want := out, expected; !reflect.DeepEqual(got, want) {
		t.Errorf("subjectToken = \n%q\n want \n%q", got, want)
	}
}

func TestAWSCredential_BasicRequestWithDefaultEnv(t *testing.T) {
	server := createDefaultAwsTestServer()
	ts := httptest.NewServer(server)

	tfc := testFileConfig
	tfc.CredentialSource = server.getCredentialSource(ts.URL)

	oldGetenv := getenv
	oldNow := now
	defer func() {
		getenv = oldGetenv
		now = oldNow
	}()
	getenv = setEnvironment(map[string]string{
		"AWS_ACCESS_KEY_ID":     "AKIDEXAMPLE",
		"AWS_SECRET_ACCESS_KEY": "wJalrXUtnFEMI/K7MDENG+bPxRfiCYEXAMPLEKEY",
		"AWS_REGION":            "us-west-1",
	})
	now = setTime(defaultTime)

	base, err := tfc.parse(context.Background())
	if err != nil {
		t.Fatalf("parse() failed %v", err)
	}

	out, err := base.subjectToken()
	if err != nil {
		t.Fatalf("retrieveSubjectToken() failed: %v", err)
	}
	expected := getExpectedSubjectToken(
		"https://sts.us-west-1.amazonaws.com?Action=GetCallerIdentity&Version=2011-06-15",
		"us-west-1",
		"AKIDEXAMPLE",
		"wJalrXUtnFEMI/K7MDENG+bPxRfiCYEXAMPLEKEY",
		"",
	)

	if got, want := out, expected; !reflect.DeepEqual(got, want) {
		t.Errorf("subjectToken = \n%q\n want \n%q", got, want)
	}
}

func TestAWSCredential_BasicRequestWithTwoRegions(t *testing.T) {
	server := createDefaultAwsTestServer()
	ts := httptest.NewServer(server)

	tfc := testFileConfig
	tfc.CredentialSource = server.getCredentialSource(ts.URL)

	oldGetenv := getenv
	oldNow := now
	defer func() {
		getenv = oldGetenv
		now = oldNow
	}()
	getenv = setEnvironment(map[string]string{
		"AWS_ACCESS_KEY_ID":     "AKIDEXAMPLE",
		"AWS_SECRET_ACCESS_KEY": "wJalrXUtnFEMI/K7MDENG+bPxRfiCYEXAMPLEKEY",
		"AWS_REGION":            "us-west-1",
		"AWS_DEFAULT_REGION":    "us-east-1",
	})
	now = setTime(defaultTime)

	base, err := tfc.parse(context.Background())
	if err != nil {
		t.Fatalf("parse() failed %v", err)
	}

	out, err := base.subjectToken()
	if err != nil {
		t.Fatalf("retrieveSubjectToken() failed: %v", err)
	}
	expected := getExpectedSubjectToken(
		"https://sts.us-west-1.amazonaws.com?Action=GetCallerIdentity&Version=2011-06-15",
		"us-west-1",
		"AKIDEXAMPLE",
		"wJalrXUtnFEMI/K7MDENG+bPxRfiCYEXAMPLEKEY",
		"",
	)

	if got, want := out, expected; !reflect.DeepEqual(got, want) {
		t.Errorf("subjectToken = \n%q\n want \n%q", got, want)
	}
}

func TestAWSCredential_RequestWithBadVersion(t *testing.T) {
	server := createDefaultAwsTestServer()
	ts := httptest.NewServer(server)

	tfc := testFileConfig
	tfc.CredentialSource = server.getCredentialSource(ts.URL)
	tfc.CredentialSource.EnvironmentID = "aws3"

	oldGetenv := getenv
	defer func() {
		getenv = oldGetenv
	}()
	getenv = setEnvironment(map[string]string{})

	_, err := tfc.parse(context.Background())
	if err == nil {
		t.Fatalf("parse() should have failed")
	}
	if got, want := err.Error(), "oauth2/google: aws version '3' is not supported in the current build"; !reflect.DeepEqual(got, want) {
		t.Errorf("subjectToken = %q, want %q", got, want)
	}
}

func TestAWSCredential_RequestWithNoRegionURL(t *testing.T) {
	server := createDefaultAwsTestServer()
	ts := httptest.NewServer(server)

	tfc := testFileConfig
	tfc.CredentialSource = server.getCredentialSource(ts.URL)
	tfc.CredentialSource.RegionURL = ""

	oldGetenv := getenv
	defer func() {
		getenv = oldGetenv
	}()
	getenv = setEnvironment(map[string]string{})

	base, err := tfc.parse(context.Background())
	if err != nil {
		t.Fatalf("parse() failed %v", err)
	}

	_, err = base.subjectToken()
	if err == nil {
		t.Fatalf("retrieveSubjectToken() should have failed")
	}

	if got, want := err.Error(), "oauth2/google: unable to determine AWS region"; !reflect.DeepEqual(got, want) {
		t.Errorf("subjectToken = %q, want %q", got, want)
	}
}

func TestAWSCredential_RequestWithBadRegionURL(t *testing.T) {
	server := createDefaultAwsTestServer()
	ts := httptest.NewServer(server)

	server.WriteRegion = notFound

	tfc := testFileConfig
	tfc.CredentialSource = server.getCredentialSource(ts.URL)

	oldGetenv := getenv
	defer func() {
		getenv = oldGetenv
	}()
	getenv = setEnvironment(map[string]string{})

	base, err := tfc.parse(context.Background())
	if err != nil {
		t.Fatalf("parse() failed %v", err)
	}

	_, err = base.subjectToken()
	if err == nil {
		t.Fatalf("retrieveSubjectToken() should have failed")
	}

	if got, want := err.Error(), "oauth2/google: unable to retrieve AWS region - Not Found"; !reflect.DeepEqual(got, want) {
		t.Errorf("subjectToken = %q, want %q", got, want)
	}
}

func TestAWSCredential_RequestWithMissingCredential(t *testing.T) {
	server := createDefaultAwsTestServer()
	ts := httptest.NewServer(server)

	server.WriteSecurityCredentials = func(w http.ResponseWriter, r *http.Request) {
		w.Write([]byte("{}"))
	}

	tfc := testFileConfig
	tfc.CredentialSource = server.getCredentialSource(ts.URL)

	oldGetenv := getenv
	defer func() {
		getenv = oldGetenv
	}()
	getenv = setEnvironment(map[string]string{})

	base, err := tfc.parse(context.Background())
	if err != nil {
		t.Fatalf("parse() failed %v", err)
	}

	_, err = base.subjectToken()
	if err == nil {
		t.Fatalf("retrieveSubjectToken() should have failed")
	}

	if got, want := err.Error(), "oauth2/google: missing AccessKeyId credential"; !reflect.DeepEqual(got, want) {
		t.Errorf("subjectToken = %q, want %q", got, want)
	}
}

func TestAWSCredential_RequestWithIncompleteCredential(t *testing.T) {
	server := createDefaultAwsTestServer()
	ts := httptest.NewServer(server)

	server.WriteSecurityCredentials = func(w http.ResponseWriter, r *http.Request) {
		w.Write([]byte(`{"AccessKeyId":"FOOBARBAS"}`))
	}

	tfc := testFileConfig
	tfc.CredentialSource = server.getCredentialSource(ts.URL)

	oldGetenv := getenv
	defer func() {
		getenv = oldGetenv
	}()
	getenv = setEnvironment(map[string]string{})

	base, err := tfc.parse(context.Background())
	if err != nil {
		t.Fatalf("parse() failed %v", err)
	}

	_, err = base.subjectToken()
	if err == nil {
		t.Fatalf("retrieveSubjectToken() should have failed")
	}

	if got, want := err.Error(), "oauth2/google: missing SecretAccessKey credential"; !reflect.DeepEqual(got, want) {
		t.Errorf("subjectToken = %q, want %q", got, want)
	}
}

func TestAWSCredential_RequestWithNoCredentialURL(t *testing.T) {
	server := createDefaultAwsTestServer()
	ts := httptest.NewServer(server)

	tfc := testFileConfig
	tfc.CredentialSource = server.getCredentialSource(ts.URL)
	tfc.CredentialSource.URL = ""

	oldGetenv := getenv
	defer func() {
		getenv = oldGetenv
	}()
	getenv = setEnvironment(map[string]string{})

	base, err := tfc.parse(context.Background())
	if err != nil {
		t.Fatalf("parse() failed %v", err)
	}

	_, err = base.subjectToken()
	if err == nil {
		t.Fatalf("retrieveSubjectToken() should have failed")
	}

	if got, want := err.Error(), "oauth2/google: unable to determine the AWS metadata server security credentials endpoint"; !reflect.DeepEqual(got, want) {
		t.Errorf("subjectToken = %q, want %q", got, want)
	}
}

func TestAWSCredential_RequestWithBadCredentialURL(t *testing.T) {
	server := createDefaultAwsTestServer()
	ts := httptest.NewServer(server)
	server.WriteRolename = notFound

	tfc := testFileConfig
	tfc.CredentialSource = server.getCredentialSource(ts.URL)

	oldGetenv := getenv
	defer func() {
		getenv = oldGetenv
	}()
	getenv = setEnvironment(map[string]string{})

	base, err := tfc.parse(context.Background())
	if err != nil {
		t.Fatalf("parse() failed %v", err)
	}

	_, err = base.subjectToken()
	if err == nil {
		t.Fatalf("retrieveSubjectToken() should have failed")
	}

	if got, want := err.Error(), "oauth2/google: unable to retrieve AWS role name - Not Found"; !reflect.DeepEqual(got, want) {
		t.Errorf("subjectToken = %q, want %q", got, want)
	}
}

func TestAWSCredential_RequestWithBadFinalCredentialURL(t *testing.T) {
	server := createDefaultAwsTestServer()
	ts := httptest.NewServer(server)
	server.WriteSecurityCredentials = notFound

	tfc := testFileConfig
	tfc.CredentialSource = server.getCredentialSource(ts.URL)

	oldGetenv := getenv
	defer func() {
		getenv = oldGetenv
	}()
	getenv = setEnvironment(map[string]string{})

	base, err := tfc.parse(context.Background())
	if err != nil {
		t.Fatalf("parse() failed %v", err)
	}

	_, err = base.subjectToken()
	if err == nil {
		t.Fatalf("retrieveSubjectToken() should have failed")
	}

	if got, want := err.Error(), "oauth2/google: unable to retrieve AWS security credentials - Not Found"; !reflect.DeepEqual(got, want) {
		t.Errorf("subjectToken = %q, want %q", got, want)
	}
}

func TestAWSCredential_ShouldNotCallMetadataEndpointWhenCredsAreInEnv(t *testing.T) {
	server := createDefaultAwsTestServer()
	ts := httptest.NewServer(server)

	metadataTs := httptest.NewServer(http.HandlerFunc(func(w http.ResponseWriter, r *http.Request) {
		t.Error("Metadata server should not have been called.")
	}))

	tfc := testFileConfig
	tfc.CredentialSource = server.getCredentialSource(ts.URL)
	tfc.CredentialSource.IMDSv2SessionTokenURL = metadataTs.URL

	oldGetenv := getenv
	oldNow := now
	defer func() {
		getenv = oldGetenv
		now = oldNow
	}()
	getenv = setEnvironment(map[string]string{
		"AWS_ACCESS_KEY_ID":     "AKIDEXAMPLE",
		"AWS_SECRET_ACCESS_KEY": "wJalrXUtnFEMI/K7MDENG+bPxRfiCYEXAMPLEKEY",
		"AWS_REGION":            "us-west-1",
	})
	now = setTime(defaultTime)

	base, err := tfc.parse(context.Background())
	if err != nil {
		t.Fatalf("parse() failed %v", err)
	}

	out, err := base.subjectToken()
	if err != nil {
		t.Fatalf("retrieveSubjectToken() failed: %v", err)
	}

	expected := getExpectedSubjectToken(
		"https://sts.us-west-1.amazonaws.com?Action=GetCallerIdentity&Version=2011-06-15",
		"us-west-1",
		"AKIDEXAMPLE",
		"wJalrXUtnFEMI/K7MDENG+bPxRfiCYEXAMPLEKEY",
		"",
	)

	if got, want := out, expected; !reflect.DeepEqual(got, want) {
		t.Errorf("subjectToken = \n%q\n want \n%q", got, want)
	}
}

func TestAWSCredential_ShouldCallMetadataEndpointWhenNoRegion(t *testing.T) {
	server := createDefaultAwsTestServerWithImdsv2(t)
	ts := httptest.NewServer(server)

	tfc := testFileConfig
	tfc.CredentialSource = server.getCredentialSource(ts.URL)

	oldGetenv := getenv
	oldNow := now
	defer func() {
		getenv = oldGetenv
		now = oldNow
	}()
	getenv = setEnvironment(map[string]string{
		"AWS_ACCESS_KEY_ID":     accessKeyID,
		"AWS_SECRET_ACCESS_KEY": secretAccessKey,
	})
	now = setTime(defaultTime)

	base, err := tfc.parse(context.Background())
	if err != nil {
		t.Fatalf("parse() failed %v", err)
	}

	out, err := base.subjectToken()
	if err != nil {
		t.Fatalf("retrieveSubjectToken() failed: %v", err)
	}

	expected := getExpectedSubjectToken(
		"https://sts.us-east-2.amazonaws.com?Action=GetCallerIdentity&Version=2011-06-15",
		"us-east-2",
		accessKeyID,
		secretAccessKey,
		"",
	)

	if got, want := out, expected; !reflect.DeepEqual(got, want) {
		t.Errorf("subjectToken = \n%q\n want \n%q", got, want)
	}
}

func TestAWSCredential_ShouldCallMetadataEndpointWhenNoAccessKey(t *testing.T) {
	server := createDefaultAwsTestServerWithImdsv2(t)
	ts := httptest.NewServer(server)

	tfc := testFileConfig
	tfc.CredentialSource = server.getCredentialSource(ts.URL)

	oldGetenv := getenv
	oldNow := now
	defer func() {
		getenv = oldGetenv
		now = oldNow
	}()
	getenv = setEnvironment(map[string]string{
		"AWS_SECRET_ACCESS_KEY": "wJalrXUtnFEMI/K7MDENG+bPxRfiCYEXAMPLEKEY",
		"AWS_REGION":            "us-west-1",
	})
	now = setTime(defaultTime)

	base, err := tfc.parse(context.Background())
	if err != nil {
		t.Fatalf("parse() failed %v", err)
	}

	out, err := base.subjectToken()
	if err != nil {
		t.Fatalf("retrieveSubjectToken() failed: %v", err)
	}

	expected := getExpectedSubjectToken(
		"https://sts.us-west-1.amazonaws.com?Action=GetCallerIdentity&Version=2011-06-15",
		"us-west-1",
		accessKeyID,
		secretAccessKey,
		securityToken,
	)

	if got, want := out, expected; !reflect.DeepEqual(got, want) {
		t.Errorf("subjectToken = \n%q\n want \n%q", got, want)
	}
}

func TestAWSCredential_ShouldCallMetadataEndpointWhenNoSecretAccessKey(t *testing.T) {
	server := createDefaultAwsTestServerWithImdsv2(t)
	ts := httptest.NewServer(server)

	tfc := testFileConfig
	tfc.CredentialSource = server.getCredentialSource(ts.URL)

	oldGetenv := getenv
	oldNow := now
	defer func() {
		getenv = oldGetenv
		now = oldNow
	}()
	getenv = setEnvironment(map[string]string{
		"AWS_ACCESS_KEY_ID": "AKIDEXAMPLE",
		"AWS_REGION":        "us-west-1",
	})
	now = setTime(defaultTime)

	base, err := tfc.parse(context.Background())
	if err != nil {
		t.Fatalf("parse() failed %v", err)
	}

	out, err := base.subjectToken()
	if err != nil {
		t.Fatalf("retrieveSubjectToken() failed: %v", err)
	}

	expected := getExpectedSubjectToken(
		"https://sts.us-west-1.amazonaws.com?Action=GetCallerIdentity&Version=2011-06-15",
		"us-west-1",
		accessKeyID,
		secretAccessKey,
		securityToken,
	)

	if got, want := out, expected; !reflect.DeepEqual(got, want) {
		t.Errorf("subjectToken = \n%q\n want \n%q", got, want)
	}
<<<<<<< HEAD
}

func TestAWSCredential_Validations(t *testing.T) {
	var metadataServerValidityTests = []struct {
		name       string
		credSource CredentialSource
		errText    string
	}{
		{
			name: "No Metadata Server URLs",
			credSource: CredentialSource{
				EnvironmentID:         "aws1",
				RegionURL:             "",
				URL:                   "",
				IMDSv2SessionTokenURL: "",
			},
		}, {
			name: "IPv4 Metadata Server URLs",
			credSource: CredentialSource{
				EnvironmentID:         "aws1",
				RegionURL:             "http://169.254.169.254/latest/meta-data/placement/availability-zone",
				URL:                   "http://169.254.169.254/latest/meta-data/iam/security-credentials",
				IMDSv2SessionTokenURL: "http://169.254.169.254/latest/api/token",
			},
		}, {
			name: "IPv6 Metadata Server URLs",
			credSource: CredentialSource{
				EnvironmentID:         "aws1",
				RegionURL:             "http://[fd00:ec2::254]/latest/meta-data/placement/availability-zone",
				URL:                   "http://[fd00:ec2::254]/latest/meta-data/iam/security-credentials",
				IMDSv2SessionTokenURL: "http://[fd00:ec2::254]/latest/api/token",
			},
		}, {
			name: "Faulty RegionURL",
			credSource: CredentialSource{
				EnvironmentID:         "aws1",
				RegionURL:             "http://abc.com/latest/meta-data/placement/availability-zone",
				URL:                   "http://169.254.169.254/latest/meta-data/iam/security-credentials",
				IMDSv2SessionTokenURL: "http://169.254.169.254/latest/api/token",
			},
			errText: "oauth2/google: invalid hostname http://abc.com/latest/meta-data/placement/availability-zone for region_url",
		}, {
			name: "Faulty CredVerificationURL",
			credSource: CredentialSource{
				EnvironmentID:         "aws1",
				RegionURL:             "http://169.254.169.254/latest/meta-data/placement/availability-zone",
				URL:                   "http://abc.com/latest/meta-data/iam/security-credentials",
				IMDSv2SessionTokenURL: "http://169.254.169.254/latest/api/token",
			},
			errText: "oauth2/google: invalid hostname http://abc.com/latest/meta-data/iam/security-credentials for url",
		}, {
			name: "Faulty IMDSv2SessionTokenURL",
			credSource: CredentialSource{
				EnvironmentID:         "aws1",
				RegionURL:             "http://169.254.169.254/latest/meta-data/placement/availability-zone",
				URL:                   "http://169.254.169.254/latest/meta-data/iam/security-credentials",
				IMDSv2SessionTokenURL: "http://abc.com/latest/api/token",
			},
			errText: "oauth2/google: invalid hostname http://abc.com/latest/api/token for imdsv2_session_token_url",
		},
	}

	for _, tt := range metadataServerValidityTests {
		t.Run(tt.name, func(t *testing.T) {
			tfc := testFileConfig
			tfc.CredentialSource = tt.credSource

			oldGetenv := getenv
			defer func() { getenv = oldGetenv }()
			getenv = setEnvironment(map[string]string{})

			_, err := tfc.parse(context.Background())
			if err != nil {
				if tt.errText == "" {
					t.Errorf("Didn't expect an error, but got %v", err)
				} else if tt.errText != err.Error() {
					t.Errorf("Expected %v, but got %v", tt.errText, err)
				}
			} else {
				if tt.errText != "" {
					t.Errorf("Expected error %v, but got none", tt.errText)
				}
			}
		})
	}
}

func TestAwsCredential_CredentialSourceType(t *testing.T) {
	server := createDefaultAwsTestServer()
	ts := httptest.NewServer(server)
	tsURL, err := neturl.Parse(ts.URL)
	if err != nil {
		t.Fatalf("couldn't parse httptest servername")
	}

	oldValidHostnames := validHostnames
	defer func() {
		validHostnames = oldValidHostnames
	}()
	validHostnames = []string{tsURL.Hostname()}

	tfc := testFileConfig
	tfc.CredentialSource = server.getCredentialSource(ts.URL)

	base, err := tfc.parse(context.Background())
	if err != nil {
		t.Fatalf("parse() failed %v", err)
	}

	if got, want := base.credentialSourceType(), "aws"; got != want {
		t.Errorf("got %v but want %v", got, want)
	}
=======
>>>>>>> 2d9e4a2a
}<|MERGE_RESOLUTION|>--- conflicted
+++ resolved
@@ -1233,7 +1233,6 @@
 	if got, want := out, expected; !reflect.DeepEqual(got, want) {
 		t.Errorf("subjectToken = \n%q\n want \n%q", got, want)
 	}
-<<<<<<< HEAD
 }
 
 func TestAWSCredential_Validations(t *testing.T) {
@@ -1346,6 +1345,4 @@
 	if got, want := base.credentialSourceType(), "aws"; got != want {
 		t.Errorf("got %v but want %v", got, want)
 	}
-=======
->>>>>>> 2d9e4a2a
 }