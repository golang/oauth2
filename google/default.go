// Copyright 2015 The Go Authors. All rights reserved.
// Use of this source code is governed by a BSD-style
// license that can be found in the LICENSE file.

package google

import (
	"context"
	"encoding/json"
	"fmt"
	"net/http"
	"os"
	"path/filepath"
	"runtime"
	"time"

	"cloud.google.com/go/compute/metadata"
	"golang.org/x/oauth2"
	"golang.org/x/oauth2/authhandler"
)

const (
	adcSetupURL           = "https://cloud.google.com/docs/authentication/external/set-up-adc"
	universeDomainDefault = "googleapis.com"
)

// Credentials holds Google credentials, including "Application Default Credentials".
// For more details, see:
// https://developers.google.com/accounts/docs/application-default-credentials
// Credentials from external accounts (workload identity federation) are used to
// identify a particular application from an on-prem or non-Google Cloud platform
// including Amazon Web Services (AWS), Microsoft Azure or any identity provider
// that supports OpenID Connect (OIDC).
type Credentials struct {
	ProjectID   string // may be empty
	TokenSource oauth2.TokenSource

	// JSON contains the raw bytes from a JSON credentials file.
	// This field may be nil if authentication is provided by the
	// environment and not with a credentials file, e.g. when code is
	// running on Google Cloud Platform.
	JSON []byte

	// universeDomain is the default service domain for a given Cloud universe.
	universeDomain string
}

// UniverseDomain returns the default service domain for a given Cloud universe.
// The default value is "googleapis.com".
func (c *Credentials) UniverseDomain() string {
	if c.universeDomain == "" {
		return universeDomainDefault
	}
	return c.universeDomain
}

// DefaultCredentials is the old name of Credentials.
//
// Deprecated: use Credentials instead.
type DefaultCredentials = Credentials

// CredentialsParams holds user supplied parameters that are used together
// with a credentials file for building a Credentials object.
type CredentialsParams struct {
	// Scopes is the list OAuth scopes. Required.
	// Example: https://www.googleapis.com/auth/cloud-platform
	Scopes []string

	// Subject is the user email used for domain wide delegation (see
	// https://developers.google.com/identity/protocols/oauth2/service-account#delegatingauthority).
	// Optional.
	Subject string

	// AuthHandler is the AuthorizationHandler used for 3-legged OAuth flow. Required for 3LO flow.
	AuthHandler authhandler.AuthorizationHandler

	// State is a unique string used with AuthHandler. Required for 3LO flow.
	State string

	// PKCE is used to support PKCE flow. Optional for 3LO flow.
	PKCE *authhandler.PKCEParams

	// The OAuth2 TokenURL default override. This value overrides the default TokenURL,
	// unless explicitly specified by the credentials config file. Optional.
	TokenURL string

	// EarlyTokenRefresh is the amount of time before a token expires that a new
	// token will be preemptively fetched. If unset the default value is 10
	// seconds.
	//
	// Note: This option is currently only respected when using credentials
	// fetched from the GCE metadata server.
	EarlyTokenRefresh time.Duration
}

func (params CredentialsParams) deepCopy() CredentialsParams {
	paramsCopy := params
	paramsCopy.Scopes = make([]string, len(params.Scopes))
	copy(paramsCopy.Scopes, params.Scopes)
	return paramsCopy
}

// DefaultClient returns an HTTP Client that uses the
// DefaultTokenSource to obtain authentication credentials.
func DefaultClient(ctx context.Context, scope ...string) (*http.Client, error) {
	ts, err := DefaultTokenSource(ctx, scope...)
	if err != nil {
		return nil, err
	}
	return oauth2.NewClient(ctx, ts), nil
}

// DefaultTokenSource returns the token source for
// "Application Default Credentials".
// It is a shortcut for FindDefaultCredentials(ctx, scope).TokenSource.
func DefaultTokenSource(ctx context.Context, scope ...string) (oauth2.TokenSource, error) {
	creds, err := FindDefaultCredentials(ctx, scope...)
	if err != nil {
		return nil, err
	}
	return creds.TokenSource, nil
}

// FindDefaultCredentialsWithParams searches for "Application Default Credentials".
//
// It looks for credentials in the following places,
// preferring the first location found:
//
//  1. A JSON file whose path is specified by the
//     GOOGLE_APPLICATION_CREDENTIALS environment variable.
//     For workload identity federation, refer to
//     https://cloud.google.com/iam/docs/how-to#using-workload-identity-federation on
//     how to generate the JSON configuration file for on-prem/non-Google cloud
//     platforms.
//  2. A JSON file in a location known to the gcloud command-line tool.
//     On Windows, this is %APPDATA%/gcloud/application_default_credentials.json.
//     On other systems, $HOME/.config/gcloud/application_default_credentials.json.
//  3. On Google App Engine standard first generation runtimes (<= Go 1.9) it uses
//     the appengine.AccessToken function.
//  4. On Google Compute Engine, Google App Engine standard second generation runtimes
//     (>= Go 1.11), and Google App Engine flexible environment, it fetches
//     credentials from the metadata server.
func FindDefaultCredentialsWithParams(ctx context.Context, params CredentialsParams) (*Credentials, error) {
	// Make defensive copy of the slices in params.
	params = params.deepCopy()

	// First, try the environment variable.
	const envVar = "GOOGLE_APPLICATION_CREDENTIALS"
	if filename := os.Getenv(envVar); filename != "" {
		creds, err := readCredentialsFile(ctx, filename, params)
		if err != nil {
			return nil, fmt.Errorf("google: error getting credentials using %v environment variable: %w", envVar, err)
		}
		return creds, nil
	}

	// Second, try a well-known file.
	filename := wellKnownFile()
<<<<<<< HEAD
	if creds, err := readCredentialsFile(ctx, filename, params); err == nil {
		return creds, nil
	} else if !os.IsNotExist(err) {
		return nil, fmt.Errorf("google: error getting credentials using well-known file (%v): %w", filename, err)
=======
	if b, err := os.ReadFile(filename); err == nil {
		return CredentialsFromJSONWithParams(ctx, b, params)
>>>>>>> 3c5dbf08
	}

	// Third, if we're on a Google App Engine standard first generation runtime (<= Go 1.9)
	// use those credentials. App Engine standard second generation runtimes (>= Go 1.11)
	// and App Engine flexible use ComputeTokenSource and the metadata server.
	if appengineTokenFunc != nil {
		return &Credentials{
			ProjectID:   appengineAppIDFunc(ctx),
			TokenSource: AppEngineTokenSource(ctx, params.Scopes...),
		}, nil
	}

	// Fourth, if we're on Google Compute Engine, an App Engine standard second generation runtime,
	// or App Engine flexible, use the metadata server.
	if metadata.OnGCE() {
		id, _ := metadata.ProjectID()
		return &Credentials{
			ProjectID:   id,
			TokenSource: computeTokenSource("", params.EarlyTokenRefresh, params.Scopes...),
		}, nil
	}

	// None are found; return helpful error.
	return nil, fmt.Errorf("google: could not find default credentials. See %v for more information", adcSetupURL)
}

// FindDefaultCredentials invokes FindDefaultCredentialsWithParams with the specified scopes.
func FindDefaultCredentials(ctx context.Context, scopes ...string) (*Credentials, error) {
	var params CredentialsParams
	params.Scopes = scopes
	return FindDefaultCredentialsWithParams(ctx, params)
}

// CredentialsFromJSONWithParams obtains Google credentials from a JSON value. The JSON can
// represent either a Google Developers Console client_credentials.json file (as in ConfigFromJSON),
// a Google Developers service account key file, a gcloud user credentials file (a.k.a. refresh
// token JSON), or the JSON configuration file for workload identity federation in non-Google cloud
// platforms (see https://cloud.google.com/iam/docs/how-to#using-workload-identity-federation).
func CredentialsFromJSONWithParams(ctx context.Context, jsonData []byte, params CredentialsParams) (*Credentials, error) {
	// Make defensive copy of the slices in params.
	params = params.deepCopy()

	// First, attempt to parse jsonData as a Google Developers Console client_credentials.json.
	config, _ := ConfigFromJSON(jsonData, params.Scopes...)
	if config != nil {
		return &Credentials{
			ProjectID:   "",
			TokenSource: authhandler.TokenSourceWithPKCE(ctx, config, params.State, params.AuthHandler, params.PKCE),
			JSON:        jsonData,
		}, nil
	}

	// Otherwise, parse jsonData as one of the other supported credentials files.
	var f credentialsFile
	if err := json.Unmarshal(jsonData, &f); err != nil {
		return nil, err
	}

	universeDomain := f.UniverseDomain
	// Authorized user credentials are only supported in the googleapis.com universe.
	if f.Type == userCredentialsKey {
		universeDomain = universeDomainDefault
	}

	ts, err := f.tokenSource(ctx, params)
	if err != nil {
		return nil, err
	}
	ts = newErrWrappingTokenSource(ts)
	return &Credentials{
		ProjectID:      f.ProjectID,
		TokenSource:    ts,
		JSON:           jsonData,
		universeDomain: universeDomain,
	}, nil
}

// CredentialsFromJSON invokes CredentialsFromJSONWithParams with the specified scopes.
func CredentialsFromJSON(ctx context.Context, jsonData []byte, scopes ...string) (*Credentials, error) {
	var params CredentialsParams
	params.Scopes = scopes
	return CredentialsFromJSONWithParams(ctx, jsonData, params)
}

func wellKnownFile() string {
	const f = "application_default_credentials.json"
	if runtime.GOOS == "windows" {
		return filepath.Join(os.Getenv("APPDATA"), "gcloud", f)
	}
	return filepath.Join(guessUnixHomeDir(), ".config", "gcloud", f)
}

func readCredentialsFile(ctx context.Context, filename string, params CredentialsParams) (*Credentials, error) {
	b, err := os.ReadFile(filename)
	if err != nil {
		return nil, err
	}
	return CredentialsFromJSONWithParams(ctx, b, params)
}<|MERGE_RESOLUTION|>--- conflicted
+++ resolved
@@ -156,15 +156,8 @@
 
 	// Second, try a well-known file.
 	filename := wellKnownFile()
-<<<<<<< HEAD
-	if creds, err := readCredentialsFile(ctx, filename, params); err == nil {
-		return creds, nil
-	} else if !os.IsNotExist(err) {
-		return nil, fmt.Errorf("google: error getting credentials using well-known file (%v): %w", filename, err)
-=======
 	if b, err := os.ReadFile(filename); err == nil {
 		return CredentialsFromJSONWithParams(ctx, b, params)
->>>>>>> 3c5dbf08
 	}
 
 	// Third, if we're on a Google App Engine standard first generation runtime (<= Go 1.9)
